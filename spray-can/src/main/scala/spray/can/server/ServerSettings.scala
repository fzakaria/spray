--- conflicted
+++ resolved
@@ -17,43 +17,11 @@
 package spray.can.server
 
 import com.typesafe.config.{ ConfigFactory, Config }
-<<<<<<< HEAD
-=======
-import scala.concurrent.duration.Duration
+import akka.util.Duration
 import akka.actor.ActorSystem
->>>>>>> af24d2fa
 import spray.can.parsing.ParserSettings
 import spray.util._
 
-<<<<<<< HEAD
-class ServerSettings(config: Config = ConfigFactory.load) {
-  protected val c: Config = ConfigUtils.prepareSubConfig(config, "spray.can.server")
-
-  val ServerHeader = c getString "server-header"
-  val SSLEncryption = c getBoolean "ssl-encryption"
-  val PipeliningLimit = c getInt "pipelining-limit"
-  val IdleTimeout = c getMilliseconds "idle-timeout"
-  val RequestTimeout = c getMilliseconds "request-timeout"
-  val TimeoutTimeout = c getMilliseconds "timeout-timeout"
-  val ReapingCycle = c getMilliseconds "reaping-cycle"
-  val StatsSupport = c getBoolean "stats-support"
-  val RemoteAddressHeader = c getBoolean "remote-address-header"
-  val TransparentHeadRequests = c getBoolean "transparent-head-requests"
-  val TimeoutHandler = c getString "timeout-handler"
-  val ChunklessStreaming = c getBoolean "chunkless-streaming"
-  val VerboseErrorMessages = c getBoolean "verbose-error-messages"
-  val RequestChunkAggregationLimit = c getBytes "request-chunk-aggregation-limit"
-  val ResponseSizeHint = c getBytes "response-size-hint"
-
-  val ParserSettings = new ParserSettings(c.getConfig("parsing"))
-
-  require(0 < PipeliningLimit && PipeliningLimit <= 128, "pipelining-limit must be > 0 and <= 128")
-  require(IdleTimeout >= 0, "idle-timeout must be >= 0")
-  require(RequestTimeout >= 0, "request-timeout must be >= 0")
-  require(TimeoutTimeout >= 0, "timeout-timeout must be >= 0")
-  require(ReapingCycle >= 0, "reaping-cycle must be >= 0")
-  require(0 <= RequestChunkAggregationLimit && RequestChunkAggregationLimit <= Int.MaxValue,
-=======
 case class ServerSettings(
     serverHeader: String,
     sslEncryption: Boolean,
@@ -81,7 +49,6 @@
   requirePositiveOrUndefined(idleTimeout)
   require(0 <= pipeliningLimit && pipeliningLimit <= 128, "pipelining-limit must be >= 0 and <= 128")
   require(0 <= requestChunkAggregationLimit && requestChunkAggregationLimit <= Int.MaxValue,
->>>>>>> af24d2fa
     "request-chunk-aggregation-limit must be >= 0 and <= Int.MaxValue")
   require(0 <= responseSizeHint && responseSizeHint <= Int.MaxValue,
     "response-size-hint must be >= 0 and <= Int.MaxValue")
