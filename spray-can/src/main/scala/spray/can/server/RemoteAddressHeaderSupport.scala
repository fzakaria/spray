/*
 * Copyright (C) 2011-2013 spray.io
 *
 * Licensed under the Apache License, Version 2.0 (the "License");
 * you may not use this file except in compliance with the License.
 * You may obtain a copy of the License at
 *
 * http://www.apache.org/licenses/LICENSE-2.0
 *
 * Unless required by applicable law or agreed to in writing, software
 * distributed under the License is distributed on an "AS IS" BASIS,
 * WITHOUT WARRANTIES OR CONDITIONS OF ANY KIND, either express or implied.
 * See the License for the specific language governing permissions and
 * limitations under the License.
 */

package spray.can.server

import spray.io._
import spray.http._
import HttpHeaders._

<<<<<<< HEAD
object RemoteAddressHeaderSupport {

  def apply(): PipelineStage =
    new PipelineStage {
      def build(context: PipelineContext, commandPL: CPL, eventPL: EPL): Pipelines =
        new Pipelines {
          val raHeader = `Remote-Address`(context.connection.remoteAddress.getAddress)
          def appendHeader(request: HttpRequest): HttpRequest = request.mapHeaders(raHeader :: _)

          val commandPipeline = commandPL

          val eventPipeline: EPL = {
            case x: RequestParsing.HttpMessageStartEvent ⇒ eventPL {
              x.copy(
                messagePart = x.messagePart match {
                  case request: HttpRequest         ⇒ appendHeader(request)
                  case ChunkedRequestStart(request) ⇒ ChunkedRequestStart(appendHeader(request))
                  case _                            ⇒ throw new IllegalStateException
                })
            }

            case ev ⇒ eventPL(ev)
          }
=======
object RemoteAddressHeaderSupport extends PipelineStage {
  def apply(context: PipelineContext, commandPL: CPL, eventPL: EPL): Pipelines =
    new Pipelines {
      val raHeader = `Remote-Address`(context.remoteAddress.getAddress)
      def appendHeader(request: HttpRequest): HttpRequest = request.mapHeaders(raHeader :: _)

      val commandPipeline = commandPL

      val eventPipeline: EPL = {
        case x: RequestParsing.HttpMessageStartEvent ⇒ eventPL {
          x.copy(
            messagePart = x.messagePart match {
              case request: HttpRequest         ⇒ appendHeader(request)
              case ChunkedRequestStart(request) ⇒ ChunkedRequestStart(appendHeader(request))
              case _                            ⇒ throw new IllegalStateException
            })
>>>>>>> af24d2fa
        }

        case ev ⇒ eventPL(ev)
      }
    }
}<|MERGE_RESOLUTION|>--- conflicted
+++ resolved
@@ -20,31 +20,6 @@
 import spray.http._
 import HttpHeaders._
 
-<<<<<<< HEAD
-object RemoteAddressHeaderSupport {
-
-  def apply(): PipelineStage =
-    new PipelineStage {
-      def build(context: PipelineContext, commandPL: CPL, eventPL: EPL): Pipelines =
-        new Pipelines {
-          val raHeader = `Remote-Address`(context.connection.remoteAddress.getAddress)
-          def appendHeader(request: HttpRequest): HttpRequest = request.mapHeaders(raHeader :: _)
-
-          val commandPipeline = commandPL
-
-          val eventPipeline: EPL = {
-            case x: RequestParsing.HttpMessageStartEvent ⇒ eventPL {
-              x.copy(
-                messagePart = x.messagePart match {
-                  case request: HttpRequest         ⇒ appendHeader(request)
-                  case ChunkedRequestStart(request) ⇒ ChunkedRequestStart(appendHeader(request))
-                  case _                            ⇒ throw new IllegalStateException
-                })
-            }
-
-            case ev ⇒ eventPL(ev)
-          }
-=======
 object RemoteAddressHeaderSupport extends PipelineStage {
   def apply(context: PipelineContext, commandPL: CPL, eventPL: EPL): Pipelines =
     new Pipelines {
@@ -61,7 +36,6 @@
               case ChunkedRequestStart(request) ⇒ ChunkedRequestStart(appendHeader(request))
               case _                            ⇒ throw new IllegalStateException
             })
->>>>>>> af24d2fa
         }
 
         case ev ⇒ eventPL(ev)
