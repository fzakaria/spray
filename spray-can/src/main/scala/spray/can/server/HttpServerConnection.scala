--- conflicted
+++ resolved
@@ -199,15 +199,9 @@
       remoteAddressHeader ? RemoteAddressHeaderSupport >>
       RequestParsing(settings) >>
       ResponseRendering(settings) >>
-<<<<<<< HEAD
       (reapingCycle.isFinite && idleTimeout.isFinite) ? ConnectionTimeouts(idleTimeout) >>
       sslEncryption ? SslTlsSupport >>
-      (reapingCycle.isFinite && (idleTimeout.isFinite || requestTimeout.isFinite)) ? TickGenerator(reapingCycle)
-=======
-      ConnectionTimeouts(idleTimeout) ? (reapingCycle.isFinite && idleTimeout.isFinite) >>
-      SslTlsSupport ? sslEncryption >>
-      TickGenerator(reapingCycle) ? (reapingCycle.isFinite && (idleTimeout.isFinite || requestTimeout.isFinite)) >>
-      BackPressureHandling(backpressureSettings.get.noAckRate, backpressureSettings.get.readingLowWatermark) ? backpressureSettings.isDefined
->>>>>>> e791e0b9
+      (reapingCycle.isFinite && (idleTimeout.isFinite || requestTimeout.isFinite)) ? TickGenerator(reapingCycle) >>
+      backpressureSettings.isDefined ? BackPressureHandling(backpressureSettings.get.noAckRate, backpressureSettings.get.readingLowWatermark)
   }
 }