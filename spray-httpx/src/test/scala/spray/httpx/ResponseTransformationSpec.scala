--- conflicted
+++ resolved
@@ -17,12 +17,8 @@
 package spray.httpx
 
 import org.specs2.mutable.Specification
-<<<<<<< HEAD
-=======
-import scala.concurrent.{ Promise, Future }
->>>>>>> af24d2fa
+import akka.dispatch.{ Promise, Future }
 import akka.actor.ActorSystem
-import akka.dispatch.{ Future, Promise }
 import encoding.Gzip
 import spray.http._
 import spray.util._
@@ -30,10 +26,7 @@
 
 class ResponseTransformationSpec extends Specification with RequestBuilding with ResponseTransformation {
   implicit val system = ActorSystem()
-<<<<<<< HEAD
-=======
   import system.dispatcher
->>>>>>> af24d2fa
   type SendReceive = HttpRequest ⇒ Future[HttpResponse]
 
   "MessagePipelining" should {
@@ -74,22 +67,14 @@
 
     "throw an Exception when unmarshalling client error responses" in {
       val pipeline = echo ~> ((_: HttpResponse).copy(status = 400)) ~> unmarshal[String]
-<<<<<<< HEAD
-      pipeline(Get("/", "XXX")).await must throwAn(new UnsuccessfulResponseException(StatusCodes.BadRequest))
-=======
       pipeline(Get("/", "XXX")).await must throwAn(
         new UnsuccessfulResponseException(HttpResponse(StatusCodes.BadRequest, entity = "XXX")))
->>>>>>> af24d2fa
     }
 
     "throw an Exception when unmarshalling server error responses" in {
       val pipeline = echo ~> ((_: HttpResponse).copy(status = 500)) ~> unmarshal[String]
-<<<<<<< HEAD
-      pipeline(Get("/", "XXX")).await must throwAn(new UnsuccessfulResponseException(StatusCodes.InternalServerError))
-=======
       pipeline(Get("/", "XXX")).await must throwAn(
         new UnsuccessfulResponseException(HttpResponse(StatusCodes.InternalServerError, entity = "XXX")))
->>>>>>> af24d2fa
     }
   }
 
@@ -97,31 +82,15 @@
 
   val report: SendReceive = { request ⇒
     import request._
-    Promise.successful(HttpResponse(200, method + "|" + uri + "|" + entity.asString))
+    Promise.successful(HttpResponse(200, method + "|" + uri + "|" + entity.asString)).future
   }
 
-<<<<<<< HEAD
-  val reportDecoding: SendReceive = request ⇒ Promise.successful {
-=======
   val reportDecoding: SendReceive = request ⇒ {
->>>>>>> af24d2fa
     val decoded = Gzip.decode(request)
     import decoded._
-    HttpResponse(200, method + "|" + uri + "|" + entity.asString)
+    Promise.successful(HttpResponse(200, method + "|" + uri + "|" + entity.asString)).future
   }
 
-<<<<<<< HEAD
-  val echo: SendReceive = request ⇒ Promise.successful {
-    HttpResponse(200, request.entity, request.headers.filter(_.isInstanceOf[`Content-Encoding`]))
-  }
-
-  val authenticatedEcho: SendReceive = request ⇒ Promise.successful {
-    HttpResponse(
-      status = request.headers
-        .collect { case Authorization(BasicHttpCredentials("bob", "1234")) ⇒ StatusCodes.OK }
-        .headOption.getOrElse(StatusCodes.Forbidden))
-  }
-=======
   val echo: SendReceive = request ⇒ Promise.successful(
     HttpResponse(200, request.entity, request.headers.filter(_.isInstanceOf[`Content-Encoding`]))).future
 
@@ -130,6 +99,5 @@
       status = request.headers
         .collect { case Authorization(BasicHttpCredentials("bob", "1234")) ⇒ StatusCodes.OK }
         .headOption.getOrElse(StatusCodes.Forbidden))).future
->>>>>>> af24d2fa
 
 }