/*
 * Copyright (C) 2011-2013 spray.io
 *
 * Licensed under the Apache License, Version 2.0 (the "License");
 * you may not use this file except in compliance with the License.
 * You may obtain a copy of the License at
 *
 * http://www.apache.org/licenses/LICENSE-2.0
 *
 * Unless required by applicable law or agreed to in writing, software
 * distributed under the License is distributed on an "AS IS" BASIS,
 * WITHOUT WARRANTIES OR CONDITIONS OF ANY KIND, either express or implied.
 * See the License for the specific language governing permissions and
 * limitations under the License.
 */

package spray.httpx.encoding

import spray.http._

trait Decoder {
  def encoding: HttpEncoding

  def decode[T <: HttpMessage](message: T): T#Self = message.mapEntity {
<<<<<<< HEAD
    _.map((contentType, buffer) ⇒ (contentType, newDecompressor.decompress(buffer)))
=======
    _.flatMap { case HttpBody(contentType, buffer) ⇒ HttpEntity(contentType, newDecompressor.decompress(buffer)) }
>>>>>>> af24d2fa
  }

  def newDecompressor: Decompressor
}

abstract class Decompressor {
  protected val output = new ResettableByteArrayOutputStream(1024)

  def decompress(buffer: Array[Byte]): Array[Byte] = {
    output.reset()
    decompress(buffer, 0)
    output.toByteArray
  }

  protected def decompress(buffer: Array[Byte], offset: Int): Int
}<|MERGE_RESOLUTION|>--- conflicted
+++ resolved
@@ -22,11 +22,7 @@
   def encoding: HttpEncoding
 
   def decode[T <: HttpMessage](message: T): T#Self = message.mapEntity {
-<<<<<<< HEAD
-    _.map((contentType, buffer) ⇒ (contentType, newDecompressor.decompress(buffer)))
-=======
     _.flatMap { case HttpBody(contentType, buffer) ⇒ HttpEntity(contentType, newDecompressor.decompress(buffer)) }
->>>>>>> af24d2fa
   }
 
   def newDecompressor: Decompressor
