<<<<<<< HEAD
Version 1.0.0 (2013-11-29)
=======
Version 1.1.1 (2014-03-14)
--------------------------

- spray-can:

  + fix redirects not reusing same connection (#719)
  + add `spray.can.{client,server}.ssl-tracing` flag to turn on SslTlsSupport DEBUG logging (#750)
  + enabled redirection for any 307 responses
  + avoid parsing attempt after complete input has been consumed
  + don't require use of CommandWrapper with SetRequest/TimeoutTimeout (#731)
  + don't crash if responder to HttpRequest is null (#788)
  + abort connection on client-side request timeout (#785)
  + add client-side support for `Raw-Request-URI` header (#654)
  + dispatch acks for MessageChunk/ChunkedMessageEnd to sender (#773)

- spray-http:

  + add models for `Allow`, `Link`, `If-(None-)-Match`, `If-(Un)Modified-Since`, `If-Range`, `ETag`, `Last-Modified`, `Content-Range` and `Range` headers
  + add `image/webp` media type (#809)
  + fix relative URI resolution (#740)
  + render Cookies as cookie-pairs in Cookie-headers (ignore other attributes)
  + fix broken `MediaRange::isXXX` implementations (#804)
  + improve `DateTime` from-String parsing to also support full ISO8601 strings

- spray-httpx:

  + fix `Json4sSupport` and `Json4sJacksonSupport` to not extend from `MetaMarshaller`
  + always use ROOT locale for xml parsing exceptions
  + marshal an empty Stream into a response with an empty entity (#789)
  + allow `UrlEncodedFormDataUnmarshaller` to extract duplicate fields (#823)

- spray-io:

  + drop exception (debug logged) in SslTlsSupport during finishClose (#823)
  + fix BackPressureHandling losing acks in particular situations (#798)
  + try to ignore/tone down warnings in BackPressureHandling (#771)

- spray-routing:

  + add `CacheConditionDirectives` (`conditional` directive)
  + add `conditional` support to FileAndResourceDirectives
  + add `RangeDirectives` and UnsatisfiableRange rejection
  + add range support to `FileAndResourceDirectives`
  + add `(optional)headerValueByType` directive
  + add `filter`/`hfilter` to `Directive`
  + add `Allow` header to method rejections
  + add missing support for RequiredValueReceptacles in formField and anyParam directives (#754)
  + handle exceptions in `onComplete` directive
  + better failure msg when binding in SimpleRoutingApp.startServer fails (#819)

- spray-servlet:

  + introduce `root-path = AUTO` and make it the default (#701)
  + add termination awaiting to `Initializer::contextDestroyed`

- spray-testkit: allow overriding of `ActorSystem` creation in `RouteTest` (#786)

- spray-util:

  + make testing agnostic to native newline characters (#632)
  + replace underscore with hyphen in `Utils.actorSystemNameFrom` (#786)


Version 1.1.0 (2013-11-29)
>>>>>>> 1ec33d19
--------------------------

- spray-http: added some more helpers around form data and `BodyPart` construction

- spray-io:

  + fixed `Terminated` dead letters from IO layer (#704)
  + fixed `Tcp.SO.reuseAddress` not being applied for outgoing connections (#712)

- spray-routing:

  + fixed problem with `compressResponseIfRequested` allowing unused parameters

- spray-testkit: added `NoAutoHtmlLinkFragments` helper trait


Version 1.0-RC4 (2013-11-20)
----------------------------

- spray-can:

  + fixed occasional DeathPactException in HttpHostConnector (#699)

- spray-io:

  + fixed SslTlsSupport sending out multiple acks in some cases (#689)
  + fixed noisy DeathPactException when connection attempt fails (#692)
  + added verification of correct clientMode of SSLEngines created by `*SSLEngineProvider.fromFunc` (#657)

- spray-routing:

  + made `FutureDirectives` and `authenticate(Future)` parameters call-by-name (#694)
  + applied small change as a workaround for http://youtrack.jetbrains.com/issue/SCL-6214


Version 1.0-RC3 (2013-11-13)
----------------------------

- spray-can:

  + fixed IllegalStateException ("Unexpected slot state: Idle") in host-level API (#652)
  + fixed client-side request-timeout not cancelled after receiving `ChunkedResponseStart` (#670)
  + fixed negative 'openConnections' in StatsSupport (#666)
  + fixed possible excessive memory use when parsing incoming chunked messages (#662)
  + fixed server sometimes sending events to wrong receivers
  + improved "Cannot establish effective request URI" error message

- spray-http:

  + fixed OAuth2 bearer token parser problem (#671)
  + added q-value support to `HttpCharset` and `HttpEncoding`
  + improved content negotiation logic (#677)
  + made auth scheme and "realm" parameter parsing case-insensitive (#668)
  + smaller fixes

- spray-httpx:

  + fixed `TwirlSupport` XML marshalling
  + added `DelegatingToResponseMarshallingContext` and `withEntityMapped`/`withResponseMapped` helpers

- spray-io:

  + fixed IllegalStateExceptions in SslTlsSupport (#667)

- spray-routing:

  + fixed `HttpService::runRoute` not handling `ConnectionClosed` events (#675)
  + fixed `listDirectoryContents` producing incorrect links when under pathPrefix (#684)
  + added parameterless `/` modifier for `PathMatcher`

- spray-util:

  + fixed `SimpleStash` to also stash message senders


Version 1.0-RC2 (2013-10-30)
----------------------------

- spray-can:

  + changed `ClientConnectionSettings::userAgentHeader` from `String` to `Option[`User-Agent`]` (#458)
  + relaxed parser to allow several identical `Content-Type` headers (#463)
  + improved `HttpHostConnector` for better performance with large numbers of connections (#643)

- spray-http:

  + fixed `DateTime` to allow years up to 9999 (#502)
  + fixed exception leaking from `HttpCharset.custom` (#637)
  + remodeled `HttpIp` to `RemoteAddress` (#638)

- spray-httpx:

  + made play dependency optional in OSGi Import-Package statement
  + added `MarshallerM` helper type for abstracting over monadic marshallers

- spray-io:

  + fixed broken inbound bytes buffering in SslTlsSupport (#633)
  + removed too tight assertions, replaced remaining asserts (#631)

- spray-routing:

  + changed `path` directive and `Segments` matcher to never match trailing slashes
  + added `pathEnd`, `pathSingleSlash` and `pathEndOrSingleSlash` directive (#628)
  + added `PathMatcher::repeated` modifier (#636)


Version 1.0-RC1 (2013-10-22)
----------------------------
- Upgraded to latest versions of all dependencies

- spray-caching: added a size method to ``Cache[V]``

- spray-can:

  + "privatized" all classes/objects not meant to be part of public API
  + replaced ``InetSocketAddress`` in ``HostConnectorSetup`` with hostname/port pair (#394)
  + moved ``client.ssl-encryption`` setting from reference.conf into ``Http.Connect`` message (#396)
  + when creating ``HostConnectorSettings`` expect client settings at ``spray.can.client`` (#408)
  + introduced dedicated exceptions for connection failure and request timeout for host-level API
  + made Content-Length a long value (#443)
  + add auto-chunking for responses without content-length (#455)
  + broke out ``ServerSettings`` timeout settings into sub case class (#489)
  + change rendering of default ``User-Agent`` (#462)
  + added support for custom status codes (#564)
  + added explicit registration of chunk handler for incoming message chunks (#473)
  + added client-side redirection following (#132)
  + removed of ``Http.Register::keepOpenOnPeerClosed`` (#401)
  + a ton of other fixes, additions and smaller improvements

- spray-http:

  + added ``startsWith`` and ``dropChars`` method to Uri.Path model
  + added support for ``Accept`` header extensions and media-type parameters (#310)
  + fixed raw queries performing %-decoding and not being rendered as raw (#330)
  + made only standard charsets available as constants (#340)
  + added model for CORS headers
  + allowed empty ``Host`` headers
  + fixed ``Location`` header parsing to accept relative URIs (#484)
  + introduced ``HttpData`` model replacing the byte array in ``HttpBody`` and ``MessageChunk`` (#365)
  + added ``CONNECT`` method and support for custom HTTP methods (#428)
  + added ``StatusCode::allowsEntity`` member
  + made multipart form-data more flexible but have it adhere to the RFC more strictly
  + introduced a distinction between "?key=" and "?key" in queries (#460)
  + added effectivePort method on ``Uri``
  + many other fixes, additions and smaller improvements

- spray-httpx:

  + flexibilized ``RequestBuilding`` and ``ResponseTransformation`` by generalizing the ``~>`` operator
  + added ``mapHeaders``, ``removeHeader`` and ``removeHeaders`` to RequestBuilding
  + moved ``unmarshal`` and ``unmarshalUnsafe`` to ``Unmarshaller`` object
  + changed default StringMarshaller to prefer ``UTF-8`` encoding over ``ISO-8859-1`` (#498)
  + added default marshallers for ``ByteString`` and ``HttpData``
  + changed default charset for ``application/x-www-form-urlencoded`` to ``UTF-8`` (#526)
  + added support for custom ``Content-Disposition`` headers
  + added support for non-strict ``FormDataUnmarshaller``
  + added ``FromMessageUnmarshaller``, ``FromRequestUnmarshaller`` and ``FromResponseUnmarshaller``
  + extended ``MarshallingContext`` with support for specifying additional HTTP headers
  + introduced `ToResponseMarshaller` and supporting infrastructure
  + added ``Unmarshaller.oneOf`` to create negotiating ``Unmarshaller`` (#581)
  + added support for play-json (un)marshalling
  + many other fixes, additions and smaller improvements

- spray-io:

  + upgraded to latest upstream Akka IO additions and fixes
  + significantly improved ``SslTlsSupport`` (#544)
  + smaller fixes, additions and improvements

- spray-routing:

  + added ``headerValueByName(Symbol)`` and ``optionalHeaderValueByName(Symbol)`` overload
  + added ``rejection`` parameter to ``Directive::hrequire`` and ``Directive::require``
  + added ``separateOnSlashes`` helper for PathMatchers (#334)
  + moved ``UserPassAuthenticator.cached`` to ``CachedUserPassAuthenticator.apply`` (#352)
  + redefined ``PathMatchers.Empty`` as ``PathMatchers.Neutral`` with explicit type annotation (#339)
  + renamed ``PathMatcher.(flat)map`` => ``h(flat)map``, introduced ``map/flatMap`` (#274)
  + added ``detach`` directive which executes its inner route in a future, removed ``detachTo`` (#240)
  + added ``scheme`` directives
  + added ``PathMatchers.Segments`` which will match all remaining segments as ``List[String]``
  + added some higher-level compression/decompression directives
  + added ``autoChunkFileBytes`` directive
  + fixed ``getFromDirectory`` and ``getFromResourceDirectory`` not working properly for URIs with encoded chars
  + added ``requestInstance`` and ``requestUri`` directives (#525)
  + removed layer of ``*Aux`` classes by type aliases for simplicity
  + removed ``CompletionMagnet`` in favor of new ``ToResponseMarshaller``
  + removed superfluous ``RequestContext::complete`` overloads
  + added ``PathMatcher::?`` modifier, removed ``Slash_!``
  + many other fixes, additions and smaller improvements

- spray-servlet:

  + added support for providing the ``javax.servlet.http.HttpServletRequest`` in a special header
  + added ``illegal-header-warnings`` setting in analogy to spray-can (#553)
  + added ``spray.servlet.uri-parsing-mode`` setting (#574)
  + smaller fixes, additions and improvements


Version 1.0-M8.1 (2013-06-11)
-----------------------------
- Fixed regression in spray-routing causing NPEs on first request


Version 1.0-M8 (2013-06-10)
---------------------------
- Upgraded to Scala 2.9.3, Akka 2.0.5 and latest versions of all dependencies
- general: added automatic source formatting via sbt-scalariform
- spray-caching: folded `Cache.fromFuture` into Cache.apply
- spray-can:

  + migrated from old spray-io onto new akka-io
  + completely rewrote client-side APIs for improved architecture and usability
  + completely rewrote HTTP parser for cleanliness and much better performance
  + rewrote HTTP renderer for cleanliness and performance
  + many fixes, additions and smaller improvements

- spray-client:

  + removed HttpConduit (now part of spray-can client-side APIs)
  + moved HttpDialog from spray-can into spray-client
  + adapted to new spray-can client layer

- spray-http:

  + major refactoring for cleanliness and performance
  + established serializability for all model classes
  + added custom RFC3986-compliant URI model incl. fast parser
  + many fixes, additions and smaller improvements

- spray-httpx:

  + added marshaller for `Try[T]`
  + added Json4s native and Json4S jackson support
  + many fixes, additions and smaller improvements

- spray-io:

  + migrated large majority of logic to new Akka I/O layer (for Akka 2.2)
  + backported new Akka I/O layer from Akka 2.2 to Akka 2.0
  + updated remaining logic

- spray-routing:

  + added several new directives (most notably: FutureDirectives, AnyParamDirectives)
  + many fixes, additions and smaller improvements

- spray-servlet:

  + fixed NPE during exception handling using `e.getMessage`
  + enabled dynamic timeout setting via SetRequestTimeout and SetTimeoutTimeout commands
  + smaller improvements

- spray-util: many small fixes and improvements

Version 1.0-M7 (2012-12-19)
---------------------------
- Upgraded to Scala 2.10.0-RC5, Akka 2.1.0-RC6
- spray-can:

  + fixed broken overridability of SprayCanHttpServerApp.system member
  + fixed request rendering to not suppress custom Date headers
  + fixed rendering of 'Content-Length: 0' request headers
  + added option for tagging log messages with custom prefixes, closed #153
  + added DefaultHttpClient extension, closed #166
  + added explicit naming for connection actors

- spray-http:

  + fixed non-public access to the HttpRequest URI and queryParams members through the 'copy' method
  + added HttpMessagePart extractor
  + improved Date header parser to allow UTC as well as GMT time zone label
  + improved language-tag parser to also accept tags according to BCP 47, closed #168

- spray-httpx: changed JSON rendering to always be UTF-8 encoded
- spray-io:

  + changed IOExtension.ioBridge to IOExtension.ioBridge()
  + added option for tagging log messages with custom prefixes, closed #153
  + added proper supervisor strategy for connection actors: stop (and close connection) on all exceptions
  + improved enabling/disabling of encryption on the connection (SslTlsSupport)
  + flexibilized connection tag provision
  + changed IOClient.Connected events to be sent with connection actor as sender

- spray-routing:

  + fixed rejection duplication in certain cases
  + changed default marshalling encoding to UTF-8
  + added SimpleRoutingApp trait
  + added `complete(Future[StatusCode])` overload
  + added `optionalHeaderValuePF` directive
  + simplified and homogenized ExceptionHandler and RejectionHandler to both return Routes

- testkit: turned response MatchError into proper error message, closed #165
- util:

  + introduced SprayActorLogging trait
  + improved LoggingContext with configurability regarding logger name generation
  + improved PimpedFuture.delay to accept implicit ActorRefFactory instead of ActorSystem

- examples:

  + added simple-routing-app example
  + renamed simple-on-jetty and simple-on-spray-can examples to on-jetty / on-spray-can resp.

- smaller fixes and improvements


Version 1.0-M6 (2012-11-30)
---------------------------
- Upgraded to Akka 2.0.4, parboiled 1.1.4, shapeless 1.2.3 and spray-json 1.2.3
- Added 'is-local-ActorRef' assertions across modules (where applicable)
- spray-can:

  + removed superfluous ssl-encryption config setting from HttpClient
  + increase default HttpServer pipelining-limit from 1 to 8
  + introduced SprayCanHttpServerApp convenience trait, updated examples
  + smaller performance improvements

- spray-http:

  + added support for 'Bearer' scheme in Authorization header (OAuth 2.0), closes #155
  + renamed 'OtherHttpCredentials' to 'GenericHttpCredentials'
  + improved MediaType model, added more default MediaTypes, closed #157
  + improved warmup
  + improved parser for 'X-Forwarded-For' header to also accept "unknown" elements
  + added DateTime.fromIsoDateTimeString

- spray-httpx: made the (Un)marshaller[NodeSeq] also accept 'application/xml'
- spray-io:

  + turned IOBridge into Actor, added optional parallelism
  + general refactoring for cleanliness and clarity
  + improved flexibility of connection actor creation
  + smaller performance improvements

- spray-routing:

  + added Directive.recover and .recoverPF modifiers
  + introduced HeaderDirectives trait, reworked and improved header extraction directives
  + changed evaluation of 'complete' directive arguments to call-by-name
  + fixed incomplete exception handling in Directive.unwrapFuture
  + renamed getFromFileName directive to getFromFile
  + introduced default, simple HttpServiceActor implementation
  + smaller refactoring in PathMatcher API

- spray-servlet: fixed missing application of root-path setting
- spray-testkit: flexibilized ActorSystem provision for RouteTest, closed #162
- spray-util: changed log level of loggers installed via 'installEventStreamLoggerFor' from DEBUG to WARNING
- smaller fixes and improvements


Version 1.0-M5 (2012-11-09)
---------------------------
- spray-can:

  + fixed NPE in RequestChunkAggregation
  + removed stray logging statement from RequestChunkAggregation
  + fixed incorrect rendering of chunked responses to HEAD requests

- spray-http: fixed incorrect test for response encoding acceptance
- spray-httpx: removed dangerous StatusCodeMarshaller
- spray-io:

  + improved logging of errors in the SslTlsSupport pipeline stage
  + reworked connection closing, added ConfirmedClose reason, fixed #147

- spray-routing:

  + added option for disabling automatic file-chunking
  + removed HttpService.routingSettings method, provision of RoutingSettings now fully implicit
  + renamed Directive.map and .flatMap to .hmap/.hflatMap, re-added .map and .flatMap pimps for single-value directives
  + improved HttpService 'runRoute' wrapper to also work in "sub-route" actors
  + removed 'filter' directive, converted all applications to 'extract(...).flatMap'
  + added 'pathTest' directive
  + improve rendering of directory listings
  + changed default redirection type to '302 Moved Permanently'
  + improved host directive
  + added 'dynamicIf' directives
  + improved and flexibilized DebuggingDirectives
  + add 'complete' overload taking a single StatusCode parameter

- spray-can & spray-servlet: increased default idle and request timeouts to 120s and 30s respectively
- spray-testkit: improved provision of custom RouteTestTimeout
- spray-util: added 'installDebuggingEventStreamLoggers' convenience helper
- smaller fixes and improvements


Version 1.0-M4 (2012-10-19)
---------------------------
- Upgraded to parboiled 1.1.3 and spray-json 1.2.2
- routing: further flexibilized directive combination with StandardRoutes
- routing: (re)added 'complete' overload taking a Future[HttpResponse], closes #143
- routing: added new directives:

  + unmatchedPath
  + listDirectoryContents
  + getFromBrowseableDirectory / getFromBrowseableDirectories

- smaller fixes and improvements


Version 1.0-M3 (2012-10-12)
---------------------------
Largest refactoring in the history of the project.
Lots of breaking changes. Most importantly:

- Completely new documentation at http://spray.io
- Renamed group id from "cc.spray" to "io.spray"
- Renamed packages from "cc.spray..." to simply "spray..."
- Completely refactored suite module structure (from 4 to 10+1 modules)
- Improved naming of many identifiers across the board
- Completely new architecture underneath routing DSL
- Completely new Marshalling and Unmarshalling infrastructure
- ...


Version 1.0-M2 (2012-05-16)
---------------------------
- spray-io

  + Added SslTlsSupport pipeline stage
  + Fixed SetTimeout messages not working
  + Fixed closing of already closed connections improperly handled
  + Fixed bug in wiring of certain pipeline stages
  + Dropped 'confirm-sends' config setting, added 'ack:Boolean' field to IoWorker.Send
  + Renamed 'SendCompleted' event to 'AckSend'
  + Made IoWorkerThread daemonic
  + Improved pipeline architecture for reduced call stack depth

- spray-can

  + Added SSL/TLS support to HttpServer and HttpClient
  + Added 'ack-sends' setting to client and server config
  + Added 'transparent-head-requests' server config setting
  + Added HttpClient.SetRequestTimeout message
  + Fixed HttpServer not handling 'Expect: 100-continue' headers
  + Fixed HttpClient not properly handling HEAD requests to resources containing a message body
  + Fixed #99 (getFromFile(Name) sometimes throws IllegalStateException when streaming file content)
  + Fixed SetTimeout messages not working
  + Enabled validity verification on HttpRequests and HttpResponses
  + Extended HttpDialog to also accept ActorContexts as dispatcher container

- spray-base

  + http: fixed custom mediatypes not being matched
  + http: fixed ArrayIndexOutOfBoundsException during header parsing of unregistered CustomMediaTypes
  + http: fixed IPv6 Host header parsing failure
  + Fixed #108 (FormDataUnmarshaller should be more resilient)
  + Fixed incorrect error message in HttpContentExtractor
  + Fixed several memory leaks in streamMarshaller

- spray-server

  + Fixed actorSystem dependency in DebuggingDirectives incorrectly named
  + Make ErrorHandling#responseForException public

- spray-client

  + Improve 'unmarshal' pipeline step to accept all 2xx responses instead of only 200

- general

  + Added basic, but still incomplete, sphinx-based documentation system for new spray website
  + Upgraded to Akka 2.0.1
  + Extended simple-http-server and simple-http-client examples with optional SSL/TLS support
  + Fixed EOL related test failures on Windows
  + Lots of smaller fixes and improvements


Version 1.0-M1 (2012-04-05)
---------------------------
- Moved spray-can sources into spray codebase
- Added spray-io component (and spray-util for common code)
- Upgraded all components and examples to Akka 2.0


Version 0.9.0 (2012-03-07)
--------------------------
- Fixed another problem in the request retry logic (spray-client)
- Fixed incorrect response status code for authentication failures with invalid credentials
- Fixed "LruCache implementations also caching exceptions"
- Readded time-to-live based expiration to ExpiringLruCache
- Closed #87 (wrap non-200 responses in special exception)
- Closed #88 (added PathElement PathMatcher)


Version 0.9.0-RC4 (2012-02-27)
------------------------------
- Fixed spray-client retries not always honoring Pipelined dispatch strategy
- Added missing location pointer to entity of generated redirection responses
- Added directives: reject, cookie, optionalCookie, setCookie, deleteCookie,
  headerValue, headerValuePF, clientIP, provide and transformRejections
- Made FilterResult and SprayRoute1 monadic
- Added another overload to the 'authenticate' directive
- Added 'toOption' pimp to Strings (in utils)


Version 0.9.0-RC3 (2012-02-22)
------------------------------
- Fixed #78 (spray-client: unexpected closing of connection not properly handled)


Version 0.9.0-RC2 (2012-02-17)
------------------------------
- Upgrade to Akka 1.3.1
- Fixed getFromResource directive to not serve "content" of resources ending with slash
- Made cacheResults directive honor 'Cache-Control: max-age' header
- Added default Marshaller for Option[T] (#81)
- Added TwirlSupport trait
- Improved DebuggingDirectives trait, added logRequestResponse directive
- Improved relaxed header parsing to also accept custom HttpCharsets


Version 0.9.0-RC1 (2012-02-03)
------------------------------
- Upgrades:

  + Scala 2.9.1
  + Akka 1.3
  + spray-json 1.1.0
  + spray-can 0.9.2
  + SBT 0.11.2

- Changed dependency on akka-actor from scope 'compile' to scope 'provided'
- Added support for chunked responses, including chunk compression and automatic file chunking
- Added new directives: completeWith, redirect, autoChunk, dynamic, transformUnchunkedResponse, transformChunkedResponse
- Added default Marshallers for Eithers, HttpResults, HttpExceptions, Streams, Futures and Array[Byte]
- Added support for JSON (de)serialization via lift-json
- Added support for template rendering via Scalate
- Added support for LDAP authentication
- Added support for asynchronous and cached authentication
- Added option for relaxed header parsing (issue #68)
- Added DebuggingDirectives trait
- Simplified custom rendering of Rejections to HttpResponses
- Improved LruCache implementation to use com.googlecode.concurrentlinkedhashmap
- Fixed #72 (Different HttpConduits sometimes and erroneously share connections)
- Fixed #59 (Factor out Rejection Conversion)
- Fixed #67 ('cacheResults' directive should honor 'Cache-Control: no-cache' request header)
- Fixed most occurrences of implicit ambiguities with SprayJsonSupport
- Fixed several bugs in header parsing and rendering
- Extended spray-example-spray-can to show off new streaming features
- Lots of other fixes, additions and improvements


Version 0.8.0 (2011-11-16)
--------------------------
- Upgrades:

  + Scala 2.9.1
  + Akka 1.2
  + spray-json 1.0.1
  + SBT 0.11.1 (many thx to Steffen for contributing the original buildfile)

- Support for 'application/x-www-form-urlencoded' as well as 'multipart/form-data' form content (many thx to Julien for contributing a lot of the implementation)
- Support for 'multipart/mixed' content (un)marshalling
- Support for spray-can as the first non-servlet-container web server
- Completely rewritten spray-client, now based on the new spray-can HttpClient
- Completely rewritten servlet connector layer for improved performance and stability
- Three new example projects:

  + spray-client-example
  + spray-example-simple
  + spray-example-spray-can

- Unified SimpleParsers and Unmarshallers into a joint 'Deserializer' hierarchy
- Removed 'optionalContent' directive (use 'content(as[Option[T]])' instead)
- Renamed 'spray-http' module to 'spray-base'
- Renamed cc.spray.marshalling to cc.spray.typeconversion
- Renamed SprayJsonMarshalling to SprayJsonSupport
- Moved encoding/decoding to for cc.spray.encoding
- Simplified case class extraction, now 'as(T)' rather than 'as(instanceOf(T))'
- Simplified SprayTest infrastructure making the 'DontDetach' trait obsolete
- Lots of other fixes, additions and improvements


Version 0.7.0 (2011-07-27)
--------------------------
A great number of changes and improvements, most importantly:

- removed dependency on Akka Mist
- upgraded to Scala 2.9.0-1 and Akka 1.1.3
- split into spray-server, spray-client and spray-http
- added support for

  + gzip/deflate encodings
  + authentication/authorization (incl. HTTP Basic Auth)
  + proper server-side caching
  + even better path and parameter matching
  + case class extractions
  + spray-json (un)marshalling
  + Tomcat 6

- closed 27 tickets


Version 0.5.0 (2011-03-31)
--------------------------
first public release<|MERGE_RESOLUTION|>--- conflicted
+++ resolved
@@ -1,7 +1,4 @@
-<<<<<<< HEAD
-Version 1.0.0 (2013-11-29)
-=======
-Version 1.1.1 (2014-03-14)
+Version 1.0.1 (2014-03-14)
 --------------------------
 
 - spray-can:
@@ -64,8 +61,7 @@
   + replace underscore with hyphen in `Utils.actorSystemNameFrom` (#786)
 
 
-Version 1.1.0 (2013-11-29)
->>>>>>> 1ec33d19
+Version 1.0.0 (2013-11-29)
 --------------------------
 
 - spray-http: added some more helpers around form data and `BodyPart` construction
