import sbt._

object Dependencies {

  val resolutionRepos = Seq(
    "akka repo"  at "http://repo.akka.io/releases/",
    "spray repo" at "http://repo.spray.io/"
  )

  def compile   (deps: ModuleID*): Seq[ModuleID] = deps map (_ % "compile")
  def provided  (deps: ModuleID*): Seq[ModuleID] = deps map (_ % "provided")
  def test      (deps: ModuleID*): Seq[ModuleID] = deps map (_ % "test")
  def runtime   (deps: ModuleID*): Seq[ModuleID] = deps map (_ % "runtime")
  def container (deps: ModuleID*): Seq[ModuleID] = deps map (_ % "container")

<<<<<<< HEAD
  val akkaActor     = "com.typesafe.akka"                       %   "akka-actor"                  % "2.0.5"
  val akkaSlf4j     = "com.typesafe.akka"                       %   "akka-slf4j"                  % "2.0.5"
  val akkaTestKit   = "com.typesafe.akka"                       %   "akka-testkit"                % "2.0.5"
  val parboiled     = "org.parboiled"                           %   "parboiled-scala_2.9.3"       % "1.1.5"
  val shapeless     = "com.chuusai"                             %   "shapeless_2.9.2"             % "1.2.4"
  val scalatest     = "org.scalatest"                           %   "scalatest_2.9.2"             % "1.9.1"
  val specs2        = "org.specs2"                              %   "specs2_2.9.2"                % "1.12.3"
  val sprayJson     = "io.spray"                                %   "spray-json_2.9.3"            % "1.2.5"
  val twirlApi      = "io.spray"                                %   "twirl-api_2.9.2"             % "0.6.2"
=======
  val scalaReflect  = "org.scala-lang"                          %   "scala-reflect"               % "2.10.1"
  val akkaActor     = "com.typesafe.akka"                       %%  "akka-actor"                  % "2.1.4"
  val akkaSlf4j     = "com.typesafe.akka"                       %%  "akka-slf4j"                  % "2.1.4"
  val akkaTestKit   = "com.typesafe.akka"                       %%  "akka-testkit"                % "2.1.4"
  val parboiled     = "org.parboiled"                           %%  "parboiled-scala"             % "1.1.5"
  val shapeless     = "com.chuusai"                             %%  "shapeless"                   % "1.2.4"
  val scalatest     = "org.scalatest"                           %%  "scalatest"                   % "1.9.1"
  val specs2        = "org.specs2"                              %%  "specs2"                      % "1.14"
  val sprayJson     = "io.spray"                                %%  "spray-json"                  % "1.2.5"
  val twirlApi      = "io.spray"                                %%  "twirl-api"                   % "0.6.2"
>>>>>>> af24d2fa
  val clHashMap     = "com.googlecode.concurrentlinkedhashmap"  %   "concurrentlinkedhashmap-lru" % "1.3.2"
  val jettyWebApp   = "org.eclipse.jetty"                       %   "jetty-webapp"                % "8.1.10.v20130312"
  val servlet30     = "org.eclipse.jetty.orbit"                 %   "javax.servlet"               % "3.0.0.v201112011016" artifacts Artifact("javax.servlet", "jar", "jar")
  val logback       = "ch.qos.logback"                          %   "logback-classic"             % "1.0.12"
  val mimepull      = "org.jvnet.mimepull"                      %   "mimepull"                    % "1.9.2"
<<<<<<< HEAD
  val liftJson      = "net.liftweb"                             %   "lift-json_2.9.2"             % "2.5-RC5"
  val json4sNative  = "org.json4s"                              %   "json4s-native_2.9.2"         % "3.2.4"
  val json4sJackson = "org.json4s"                              %   "json4s-jackson_2.9.2"        % "3.2.4"
  val scalate       = "org.fusesource.scalate"                  %   "scalate-core_2.9"            % "1.6.0"
=======
  val liftJson      = "net.liftweb"                             %%  "lift-json"                   % "2.5-RC5"
  val json4sNative  = "org.json4s"                              %%  "json4s-native"               % "3.2.4"
  val json4sJackson = "org.json4s"                              %%  "json4s-jackson"              % "3.2.4"
>>>>>>> af24d2fa
}<|MERGE_RESOLUTION|>--- conflicted
+++ resolved
@@ -13,7 +13,6 @@
   def runtime   (deps: ModuleID*): Seq[ModuleID] = deps map (_ % "runtime")
   def container (deps: ModuleID*): Seq[ModuleID] = deps map (_ % "container")
 
-<<<<<<< HEAD
   val akkaActor     = "com.typesafe.akka"                       %   "akka-actor"                  % "2.0.5"
   val akkaSlf4j     = "com.typesafe.akka"                       %   "akka-slf4j"                  % "2.0.5"
   val akkaTestKit   = "com.typesafe.akka"                       %   "akka-testkit"                % "2.0.5"
@@ -23,31 +22,12 @@
   val specs2        = "org.specs2"                              %   "specs2_2.9.2"                % "1.12.3"
   val sprayJson     = "io.spray"                                %   "spray-json_2.9.3"            % "1.2.5"
   val twirlApi      = "io.spray"                                %   "twirl-api_2.9.2"             % "0.6.2"
-=======
-  val scalaReflect  = "org.scala-lang"                          %   "scala-reflect"               % "2.10.1"
-  val akkaActor     = "com.typesafe.akka"                       %%  "akka-actor"                  % "2.1.4"
-  val akkaSlf4j     = "com.typesafe.akka"                       %%  "akka-slf4j"                  % "2.1.4"
-  val akkaTestKit   = "com.typesafe.akka"                       %%  "akka-testkit"                % "2.1.4"
-  val parboiled     = "org.parboiled"                           %%  "parboiled-scala"             % "1.1.5"
-  val shapeless     = "com.chuusai"                             %%  "shapeless"                   % "1.2.4"
-  val scalatest     = "org.scalatest"                           %%  "scalatest"                   % "1.9.1"
-  val specs2        = "org.specs2"                              %%  "specs2"                      % "1.14"
-  val sprayJson     = "io.spray"                                %%  "spray-json"                  % "1.2.5"
-  val twirlApi      = "io.spray"                                %%  "twirl-api"                   % "0.6.2"
->>>>>>> af24d2fa
   val clHashMap     = "com.googlecode.concurrentlinkedhashmap"  %   "concurrentlinkedhashmap-lru" % "1.3.2"
   val jettyWebApp   = "org.eclipse.jetty"                       %   "jetty-webapp"                % "8.1.10.v20130312"
   val servlet30     = "org.eclipse.jetty.orbit"                 %   "javax.servlet"               % "3.0.0.v201112011016" artifacts Artifact("javax.servlet", "jar", "jar")
   val logback       = "ch.qos.logback"                          %   "logback-classic"             % "1.0.12"
   val mimepull      = "org.jvnet.mimepull"                      %   "mimepull"                    % "1.9.2"
-<<<<<<< HEAD
   val liftJson      = "net.liftweb"                             %   "lift-json_2.9.2"             % "2.5-RC5"
   val json4sNative  = "org.json4s"                              %   "json4s-native_2.9.2"         % "3.2.4"
   val json4sJackson = "org.json4s"                              %   "json4s-jackson_2.9.2"        % "3.2.4"
-  val scalate       = "org.fusesource.scalate"                  %   "scalate-core_2.9"            % "1.6.0"
-=======
-  val liftJson      = "net.liftweb"                             %%  "lift-json"                   % "2.5-RC5"
-  val json4sNative  = "org.json4s"                              %%  "json4s-native"               % "3.2.4"
-  val json4sJackson = "org.json4s"                              %%  "json4s-jackson"              % "3.2.4"
->>>>>>> af24d2fa
 }