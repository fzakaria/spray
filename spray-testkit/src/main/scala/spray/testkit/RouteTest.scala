/*
 * Copyright © 2011-2013 the spray project <http://spray.io>
 *
 * Licensed under the Apache License, Version 2.0 (the "License");
 * you may not use this file except in compliance with the License.
 * You may obtain a copy of the License at
 *
 * http://www.apache.org/licenses/LICENSE-2.0
 *
 * Unless required by applicable law or agreed to in writing, software
 * distributed under the License is distributed on an "AS IS" BASIS,
 * WITHOUT WARRANTIES OR CONDITIONS OF ANY KIND, either express or implied.
 * See the License for the specific language governing permissions and
 * limitations under the License.
 */

package spray.testkit

import com.typesafe.config.{ ConfigFactory, Config }
import scala.util.DynamicVariable
import org.scalatest.Suite
import akka.actor.ActorSystem
import akka.util.NonFatal
import spray.routing.directives.ExecutionDirectives
import spray.routing._
import spray.httpx.unmarshalling._
import spray.httpx._
import spray.http._
import spray.util._

trait RouteTest extends RequestBuilding with RouteResultComponent {
  this: TestFrameworkInterface ⇒

  def testConfigSource: String = ""
  def testConfig: Config = {
    val source = testConfigSource
    val config = if (source.isEmpty) ConfigFactory.empty() else ConfigFactory.parseString(source)
    config.withFallback(ConfigFactory.load())
  }
  implicit val system = ActorSystem(Utils.actorSystemNameFrom(getClass), testConfig)
  implicit def executor = system.dispatcher

  def cleanUp(): Unit = { system.shutdown() }

  private val dynRR = new DynamicVariable[RouteResult](null)

  private def assertInCheck(): Unit = {
    if (dynRR.value == null) sys.error("This value is only available inside of a `check` construct!")
  }

  def check[T](body: ⇒ T): RouteResult ⇒ T = dynRR.withValue(_)(body)

  private def result = { assertInCheck(); dynRR.value }
  def handled: Boolean = result.handled
  def response: HttpResponse = result.response
  def entity: HttpEntity = response.entity
<<<<<<< HEAD
  def entityAs[T: Unmarshaller: ClassManifest]: T = entity.as[T].fold(error ⇒ failTest("Could not unmarshal response " +
    "to type '" + classManifest[T] + "' for `entityAs` assertion: " + error + "\n\nResponse was: " + response), identityFunc)
  def body: HttpBody = entity.toOption getOrElse failTest("Response has no body")
=======
  def entityAs[T: Unmarshaller: ClassTag]: T = entity.as[T].fold(error ⇒ failTest("Could not unmarshal response " +
    s"to type '${implicitly[ClassTag[T]]}' for `entityAs` assertion: $error\n\nResponse was: $response"), identityFunc)
  def body: HttpEntity.NonEmpty = entity.toOption getOrElse failTest("Response has no body")
>>>>>>> ac77fee6
  def contentType: ContentType = body.contentType
  def mediaType: MediaType = contentType.mediaType
  def charset: HttpCharset = contentType.charset
  def definedCharset: Option[HttpCharset] = contentType.definedCharset
  def headers: List[HttpHeader] = response.headers
  def header[T <: HttpHeader: ClassManifest]: Option[T] = response.header[T]
  def header(name: String): Option[HttpHeader] = response.headers.mapFind(h ⇒ if (h.name == name) Some(h) else None)
  def status: StatusCode = response.status
  def chunks: List[MessageChunk] = result.chunks
  def closingExtension: String = result.closingExtension
  def trailer: List[HttpHeader] = result.trailer
  def rejections: List[Rejection] = RejectionHandler.applyTransformations(result.rejections)
  def rejection: Rejection = {
    val r = rejections
    if (r.size == 1) r.head else failTest("Expected a single rejection but got %s (%s)".format(r.size, r))
  }

  // there is already an implicit class WithTransformation in scope (inherited from spray.httpx.TransformerPipelineSupport)
  // however, this one takes precedence
  implicit def WithTransformation2(request: HttpRequest): WithTransformation2 = new WithTransformation2(request)
  class WithTransformation2(request: HttpRequest) {
    def ~>[A, B](f: A ⇒ B)(implicit ta: TildeArrow[A, B]): ta.Out = ta(request, f)
  }

  abstract class TildeArrow[A, B] {
    type Out
    def apply(request: HttpRequest, f: A ⇒ B): Out
  }

  case class DefaultHostInfo(host: HttpHeaders.Host, securedConnection: Boolean)
  object DefaultHostInfo {
    implicit def defaultHost: DefaultHostInfo =
      DefaultHostInfo(HttpHeaders.Host("example.com"), securedConnection = false)
  }
  object TildeArrow {
    implicit object InjectIntoRequestTransformer extends TildeArrow[HttpRequest, HttpRequest] {
      type Out = HttpRequest
      def apply(request: HttpRequest, f: HttpRequest ⇒ HttpRequest) = f(request)
    }
    implicit def injectIntoRoute(implicit timeout: RouteTestTimeout, settings: RoutingSettings,
                                 log: LoggingContext, eh: ExceptionHandler, defaultHostInfo: DefaultHostInfo) =
      new TildeArrow[RequestContext, Unit] {
        type Out = RouteResult
        def apply(request: HttpRequest, route: Route) = {
          val routeResult = new RouteResult(timeout.duration)
          val effectiveRequest =
            request.withEffectiveUri(
              securedConnection = defaultHostInfo.securedConnection,
              defaultHostHeader = defaultHostInfo.host)
          ExecutionDirectives.handleExceptions(eh orElse ExceptionHandler.default)(route) {
            RequestContext(
              request = effectiveRequest,
              responder = routeResult.handler,
              unmatchedPath = effectiveRequest.uri.path)
          }
          // since the route might detach we block until the route actually completes or times out
          routeResult.awaitResult
        }
      }
  }
}

trait ScalatestRouteTest extends RouteTest with ScalatestInterface { this: Suite ⇒ }

trait Specs2RouteTest extends RouteTest with Specs2Interface<|MERGE_RESOLUTION|>--- conflicted
+++ resolved
@@ -54,15 +54,9 @@
   def handled: Boolean = result.handled
   def response: HttpResponse = result.response
   def entity: HttpEntity = response.entity
-<<<<<<< HEAD
   def entityAs[T: Unmarshaller: ClassManifest]: T = entity.as[T].fold(error ⇒ failTest("Could not unmarshal response " +
     "to type '" + classManifest[T] + "' for `entityAs` assertion: " + error + "\n\nResponse was: " + response), identityFunc)
-  def body: HttpBody = entity.toOption getOrElse failTest("Response has no body")
-=======
-  def entityAs[T: Unmarshaller: ClassTag]: T = entity.as[T].fold(error ⇒ failTest("Could not unmarshal response " +
-    s"to type '${implicitly[ClassTag[T]]}' for `entityAs` assertion: $error\n\nResponse was: $response"), identityFunc)
   def body: HttpEntity.NonEmpty = entity.toOption getOrElse failTest("Response has no body")
->>>>>>> ac77fee6
   def contentType: ContentType = body.contentType
   def mediaType: MediaType = contentType.mediaType
   def charset: HttpCharset = contentType.charset
