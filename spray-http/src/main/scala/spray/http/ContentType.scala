--- conflicted
+++ resolved
@@ -27,28 +27,14 @@
 }
 
 object ContentTypeRange {
-<<<<<<< HEAD
-  private case class Impl(mediaRange: MediaRange, charsetRange: HttpCharsetRange) extends ContentTypeRange {
-    def render[R <: Rendering](r: R): R = charsetRange match {
-      case HttpCharsets.`*` ⇒ r ~~ mediaRange
-      case x: HttpCharset   ⇒ r ~~ mediaRange ~~ ContentType.`; charset=` ~~ charsetRange
-    }
-  }
-=======
   val `*` = ContentTypeRange(MediaRanges.`*/*`)
->>>>>>> 06efe9cf
 
   implicit def apply(mediaType: MediaType): ContentTypeRange = apply(MediaRange(mediaType), HttpCharsetRange.`*`)
   implicit def apply(mediaRange: MediaRange): ContentTypeRange = apply(mediaRange, HttpCharsetRange.`*`)
 }
 
-<<<<<<< HEAD
-case class ContentType(mediaType: MediaType, definedCharset: Option[HttpCharset]) extends ContentTypeRange {
+case class ContentType(mediaType: MediaType, definedCharset: Option[HttpCharset]) extends ValueRenderable {
   def render[R <: Rendering](r: R): R = definedCharset match {
-=======
-case class ContentType(mediaType: MediaType, definedCharset: Option[HttpCharset]) extends ValueRenderable {
-  def render[R <: Rendering](r: R): r.type = definedCharset match {
->>>>>>> 06efe9cf
     case Some(cs) ⇒ r ~~ mediaType ~~ ContentType.`; charset=` ~~ cs
     case _        ⇒ r ~~ mediaType
   }
