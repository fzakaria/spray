/*
 * Copyright (C) 2011-2013 spray.io
 *
 * Licensed under the Apache License, Version 2.0 (the "License");
 * you may not use this file except in compliance with the License.
 * You may obtain a copy of the License at
 *
 * http://www.apache.org/licenses/LICENSE-2.0
 *
 * Unless required by applicable law or agreed to in writing, software
 * distributed under the License is distributed on an "AS IS" BASIS,
 * WITHOUT WARRANTIES OR CONDITIONS OF ANY KIND, either express or implied.
 * See the License for the specific language governing permissions and
 * limitations under the License.
 */

package spray.http
package parser

import org.parboiled.scala._
import BasicRules._
import HttpCharsets._

private[parser] trait AcceptCharsetHeader {
  this: Parser with ProtocolParameterRules with CommonActions ⇒

<<<<<<< HEAD
  def ACCEPT_CHARSET = rule(
=======
  def `*Accept-Charset` = rule(
>>>>>>> af24d2fa
    oneOrMore(CharsetRangeDecl, separator = ListSep) ~ EOI ~~> (HttpHeaders.`Accept-Charset`(_)))

  def CharsetRangeDecl = rule(
    CharsetRangeDef ~ optional(CharsetQuality))

  def CharsetRangeDef = rule(
    "*" ~ push(`*`) | Charset ~~> getCharset)

  def CharsetQuality = rule {
    ";" ~ "q" ~ "=" ~ QValue // TODO: support charset quality
  }

}<|MERGE_RESOLUTION|>--- conflicted
+++ resolved
@@ -24,11 +24,7 @@
 private[parser] trait AcceptCharsetHeader {
   this: Parser with ProtocolParameterRules with CommonActions ⇒
 
-<<<<<<< HEAD
-  def ACCEPT_CHARSET = rule(
-=======
   def `*Accept-Charset` = rule(
->>>>>>> af24d2fa
     oneOrMore(CharsetRangeDecl, separator = ListSep) ~ EOI ~~> (HttpHeaders.`Accept-Charset`(_)))
 
   def CharsetRangeDecl = rule(
