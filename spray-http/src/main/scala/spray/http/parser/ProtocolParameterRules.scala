--- conflicted
+++ resolved
@@ -19,15 +19,11 @@
 
 import org.parboiled.scala._
 import org.parboiled.errors.ParsingException
-import BasicRules._
 
 // direct implementation of http://www.w3.org/Protocols/rfc2616/rfc2616-sec3.html
 private[parser] trait ProtocolParameterRules {
   this: Parser ⇒
-<<<<<<< HEAD
-=======
-  import BasicRules._
->>>>>>> af24d2fa
+  import BasicRules.{ toRule ⇒ _, _ }
 
   /* 3.1 HTTP Version */
 
@@ -37,24 +33,11 @@
 
   /* 3.3.1 Full Date */
 
-<<<<<<< HEAD
-  def HttpDate: Rule1[DateTime] = rule { (RFC1123Date | RFC850Date | ASCTimeDate) ~ OptWS }
-
-  def RFC1123Date = rule {
-    Wkday ~ str(", ") ~ Date1 ~ ch(' ') ~ Time ~ ch(' ') ~ (str("GMT") | str("UTC")) ~~> {
-      (wkday, day, month, year, hour, min, sec) ⇒ createDateTime(year, month, day, hour, min, sec, wkday)
-    }
-  }
-
-  def RFC850Date = rule {
-    Weekday ~ str(", ") ~ Date2 ~ ch(' ') ~ Time ~ ch(' ') ~ (str("GMT") | str("UTC")) ~~> {
-=======
   def HttpDate: Rule1[DateTime] = rule { (`RFC1123/RFC850 Date` | ASCTimeDate) ~ OptWS }
 
   // we are a bit more lenient than the spec since we also allow a mixture of RFC1123 and RFC850 dates
   def `RFC1123/RFC850 Date` = rule {
     (Wkday | Weekday) ~ str(", ") ~ (Date1 | Date2) ~ ch(' ') ~ Time ~ ch(' ') ~ (str("GMT") | str("UTC")) ~~> {
->>>>>>> af24d2fa
       (wkday, day, month, year, hour, min, sec) ⇒ createDateTime(year, month, day, hour, min, sec, wkday)
     }
   }
@@ -135,11 +118,6 @@
 
   /* 3.8 Product Tokens */
 
-<<<<<<< HEAD
-  def Product = rule { Token ~ optional("/" ~ ProductVersion) }
-
-  def ProductVersion = rule { Token }
-=======
   def Product: Rule2[String, String] = rule { Token ~ (ch('/') ~ Token | push("")) }
 
   def ProductVersionComment = rule(
@@ -148,7 +126,6 @@
       | Comment ~~> (ProductVersion("", "", _)))
 
   def ProductVersionComments = rule { oneOrMore(ProductVersionComment, separator = OptWS) ~ EOI }
->>>>>>> af24d2fa
 
   /* 3.9 Quality Values */
 
@@ -172,15 +149,4 @@
   def EntityTag = rule { optional("W/") ~ OpaqueTag }
 
   def OpaqueTag = rule { QuotedString }
-<<<<<<< HEAD
-
-  /* 3.12 Range Units */
-
-  def RangeUnit = rule { BytesUnit | OtherRangeUnit }
-
-  def BytesUnit = rule { "bytes" ~ push(RangeUnits.bytes) }
-
-  def OtherRangeUnit = rule { Token ~~> RangeUnits.CustomRangeUnit }
-=======
->>>>>>> af24d2fa
 }