--- conflicted
+++ resolved
@@ -26,19 +26,11 @@
  * Parser for all HTTP headers as defined by
  *  [[http://www.w3.org/Protocols/rfc2616/rfc2616-sec14.html]]
  */
-<<<<<<< HEAD
-object HttpParser extends SprayParser with ProtocolParameterRules with AdditionalRules with CommonActions
-=======
 object HttpParser extends Parser with ProtocolParameterRules with AdditionalRules with CommonActions
->>>>>>> af24d2fa
     with AcceptCharsetHeader
     with AcceptEncodingHeader
     with AcceptHeader
     with AcceptLanguageHeader
-<<<<<<< HEAD
-    with AcceptRangesHeader
-=======
->>>>>>> af24d2fa
     with AuthorizationHeader
     with CacheControlHeader
     with ContentEncodingHeader
@@ -48,19 +40,9 @@
     with WwwAuthenticateHeader {
 
   // all string literals automatically receive a trailing optional whitespace
-  override implicit def toRule(string: String): Rule0 =
+  override def toRule(string: String): Rule0 =
     super.toRule(string) ~ BasicRules.OptWS
 
-<<<<<<< HEAD
-  val rules: Map[String, Rule1[HttpHeader]] =
-    HttpParser
-      .getClass
-      .getMethods
-      .filter(_.getName.forall(!_.isLower)) // only the header rules have no lower-case letter in their name
-      .map { method ⇒
-        method.getName.toLowerCase.replace('_', '-') -> method.invoke(HttpParser).asInstanceOf[Rule1[HttpHeader]]
-      }(collection.breakOut)
-=======
   // seq of pretty header names and map of the *lowercase* header names to the respective parser rule
   val (headerNames, parserRules): (Seq[String], Map[String, Rule1[HttpHeader]]) = {
     val methods = HttpParser.getClass.getMethods.flatMap { m ⇒
@@ -74,43 +56,27 @@
     }(collection.breakOut)
     names -> rules
   }
->>>>>>> af24d2fa
 
   def parseHeader(header: HttpHeader): Either[ErrorInfo, HttpHeader] = {
     header match {
       case x @ HttpHeaders.RawHeader(name, value) ⇒
-<<<<<<< HEAD
-        rules.get(x.lowercaseName) match {
-          case Some(rule) ⇒ parse(rule, value).left.map("Illegal HTTP header '" + name + "': " + _.formatPretty)
-          case None       ⇒ Right(x) // if we don't have a rule for the header we leave it unparsed
-=======
         parserRules.get(x.lowercaseName) match {
           case Some(rule) ⇒ parse(rule, value) match {
             case x: Right[_, _] ⇒ x.asInstanceOf[Either[ErrorInfo, HttpHeader]]
             case Left(info)     ⇒ Left(info.withSummaryPrepended("Illegal HTTP header '" + name + '\''))
           }
           case None ⇒ Right(x) // if we don't have a rule for the header we leave it unparsed
->>>>>>> af24d2fa
         }
       case x ⇒ Right(x) // already parsed
     }
   }
 
-<<<<<<< HEAD
-  def parseHeaders(headers: List[HttpHeader]): (List[String], List[HttpHeader]) = {
-    val errors = List.newBuilder[String]
-    val parsedHeaders = headers.map { header ⇒
-      parseHeader(header) match {
-        case Right(parsed) ⇒ parsed
-        case Left(error)   ⇒ errors += error; header
-=======
   def parseHeaders(headers: List[HttpHeader]): (List[ErrorInfo], List[HttpHeader]) = {
     @tailrec def parse(headers: List[HttpHeader], errors: List[ErrorInfo] = Nil,
                        parsed: List[HttpHeader] = Nil): (List[ErrorInfo], List[HttpHeader]) =
       if (!headers.isEmpty) parseHeader(headers.head) match {
         case Right(h)    ⇒ parse(headers.tail, errors, h :: parsed)
         case Left(error) ⇒ parse(headers.tail, error :: errors, parsed)
->>>>>>> af24d2fa
       }
       else errors -> parsed
     parse(headers)
