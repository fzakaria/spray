/*
 * Copyright © 2011-2013 the spray project <http://spray.io>
 *
 * Licensed under the Apache License, Version 2.0 (the "License");
 * you may not use this file except in compliance with the License.
 * You may obtain a copy of the License at
 *
 * http://www.apache.org/licenses/LICENSE-2.0
 *
 * Unless required by applicable law or agreed to in writing, software
 * distributed under the License is distributed on an "AS IS" BASIS,
 * WITHOUT WARRANTIES OR CONDITIONS OF ANY KIND, either express or implied.
 * See the License for the specific language governing permissions and
 * limitations under the License.
 */

package spray.routing

import scala.collection.GenTraversableOnce
import akka.dispatch.{ ExecutionContext, Future }
import akka.actor.{ Status, ActorRef }
import akka.spray.UnregisteredActorRef
import spray.httpx.marshalling._
import spray.http._
import StatusCodes._
import HttpHeaders._
import MediaTypes._

/**
 * Immutable object encapsulating the context of an [[spray.http.HttpRequest]]
 * as it flows through a ''spray'' Route structure.
 */
case class RequestContext(request: HttpRequest, responder: ActorRef, unmatchedPath: Uri.Path) {

  /**
   * Returns a copy of this context with the HttpRequest transformed by the given function.
   */
  def withRequestMapped(f: HttpRequest ⇒ HttpRequest): RequestContext = {
    val transformed = f(request)
    if (transformed eq request) this else copy(request = transformed)
  }

  /**
   * Returns a copy of this context with responder substituted for the given one.
   */
  def withResponder(newResponder: ActorRef) =
    if (newResponder eq responder) this else copy(responder = newResponder)

  /**
   * Returns a copy of this context with the responder transformed by the given function.
   */
  def withResponderMapped(f: ActorRef ⇒ ActorRef) =
    withResponder(f(responder))

  /**
   * Returns a copy of this context with the unmatchedPath transformed by the given function.
   */
  def withUnmatchedPathMapped(f: Uri.Path ⇒ Uri.Path) = {
    val transformed = f(unmatchedPath)
    if (transformed == unmatchedPath) this else copy(unmatchedPath = transformed)
  }

  /**
   * Returns a copy of this context that automatically sets the sender of all messages to its responder to the given
   * one, if no explicit sender is passed along from upstream.
   */
  def withDefaultSender(defaultSender: ActorRef) =
    withResponder {
      new UnregisteredActorRef(responder) {
        def handle(message: Any)(implicit sender: ActorRef) {
          responder.tell(message, if (sender == null) defaultSender else sender)
        }
      }
    }

  /**
   * Returns a copy of this context with the given function handling a part of the response space.
   */
  def withRouteResponseHandling(f: PartialFunction[Any, Unit]) =
    withResponder {
      new UnregisteredActorRef(responder) {
        def handle(message: Any)(implicit sender: ActorRef) {
          if (f.isDefinedAt(message)) f(message) else responder ! message
        }
      }
    }

  /**
   * Returns a copy of this context with the given response handling function chained into the response chain.
   */
  def withRouteResponseRouting(f: PartialFunction[Any, Route]) =
    withRouteResponseHandling(f.andThen(_(this)))

  /**
   * Returns a copy of this context with the given response transformation function chained into the response chain.
   */
  def withRouteResponseMapped(f: Any ⇒ Any) =
    withResponder {
      new UnregisteredActorRef(responder) {
        def handle(message: Any)(implicit sender: ActorRef) {
          responder ! f(message)
        }
      }
    }

  /**
   * Returns a copy of this context with the given response transformation function chained into the response chain.
   */
  def withRouteResponseMappedPF(f: PartialFunction[Any, Any]) =
    withRouteResponseMapped(msg ⇒ if (f.isDefinedAt(msg)) f(msg) else msg)

  /**
   * Returns a copy of this context with the given response transformation function chained into the response chain.
   */
  def withRouteResponseMultiplied(f: PartialFunction[Any, Seq[Any]]) =
    withResponder {
      new UnregisteredActorRef(responder) {
        def handle(message: Any)(implicit sender: ActorRef) {
          if (f.isDefinedAt(message)) f(message).foreach(responder ! _)
          else responder ! message
        }
      }
    }

  /**
   * Returns a copy of this context with the given rejection handling function chained into the response chain.
   */
  def withRejectionHandling(f: List[Rejection] ⇒ Unit) =
    withRouteResponseHandling { case Rejected(rejections) ⇒ f(rejections) }

  /**
   * Returns a copy of this context with the given rejection transformation function chained into the response chain.
   */
  def withRejectionsMapped(f: List[Rejection] ⇒ List[Rejection]) =
    withRouteResponseMapped {
      case Rejected(rejections) ⇒ Rejected(f(rejections))
      case x                    ⇒ x
    }

  /**
   * Returns a copy of this context with the given response transformation function chained into the response chain.
   */
  def withHttpResponsePartMapped(f: HttpResponsePart ⇒ HttpResponsePart) =
    withRouteResponseMapped {
      case x: HttpResponsePart                 ⇒ f(x)
      case Confirmed(x: HttpResponsePart, ack) ⇒ Confirmed(f(x), ack)
      case x                                   ⇒ x
    }

  /**
   * Returns a copy of this context with the given response transformation function chained into the response chain.
   */
  def withHttpResponsePartMultiplied(f: HttpResponsePart ⇒ Seq[HttpResponsePart]) =
    withRouteResponseMultiplied {
      case x: HttpResponsePart ⇒ f(x)
      case Confirmed(x: HttpResponsePart, ack) ⇒
        val parts = f(x)
        parts.updated(parts.size - 1, Confirmed(parts.last, ack))
    }

  /**
   * Returns a copy of this context with the given response transformation function chained into the response chain.
   */
  def withHttpResponseMapped(f: HttpResponse ⇒ HttpResponse) =
    withRouteResponseMapped {
      case x: HttpResponse                         ⇒ f(x)
      case ChunkedResponseStart(x)                 ⇒ ChunkedResponseStart(f(x))
      case Confirmed(ChunkedResponseStart(x), ack) ⇒ Confirmed(ChunkedResponseStart(f(x)), ack)
      case Confirmed(x: HttpResponse, ack)         ⇒ Confirmed(f(x), ack)
      case x                                       ⇒ x
    }

  /**
   * Returns a copy of this context with the given response transformation function chained into the response chain.
   */
  def withHttpResponseEntityMapped(f: HttpEntity ⇒ HttpEntity) =
    withHttpResponseMapped(_.mapEntity(f))

  /**
   * Returns a copy of this context with the given response transformation function chained into the response chain.
   */
  def withHttpResponseHeadersMapped(f: List[HttpHeader] ⇒ List[HttpHeader]) =
    withHttpResponseMapped(_.mapHeaders(f))

  /**
   * Removes a potentially existing Accept header from the request headers.
   */
  def withContentNegotiationDisabled =
    copy(request = request.withHeaders(request.headers filterNot (_.isInstanceOf[Accept])))

  /**
   * Rejects the request with the given rejections.
   */
  def reject(rejection: Rejection): Unit =
    responder ! Rejected(rejection :: Nil)

  /**
   * Rejects the request with the given rejections.
   */
  def reject(rejections: Rejection*): Unit =
    responder ! Rejected(rejections.toList)

  /**
   * Completes the request with redirection response of the given type to the given URI.
   */
  def redirect(uri: Uri, redirectionType: Redirection): Unit =
    complete {
      HttpResponse(
        status = redirectionType,
        headers = Location(uri) :: Nil,
        entity = redirectionType.htmlTemplate match {
          case ""       ⇒ HttpEntity.Empty
          case template ⇒ HttpEntity(`text/html`, template format uri)
        })
    }

  /**
   * Completes the request with status "200 Ok" and the response entity created by marshalling the given object using
   * the in-scope marshaller for the type.
   */
  def complete[T](obj: T)(implicit marshaller: ToResponseMarshaller[T]): Unit = {
    val ctx = new ToResponseMarshallingContext {
      def tryAccept(contentTypes: Seq[ContentType]) = request.acceptableContentType(contentTypes)
      def rejectMarshalling(onlyTo: Seq[ContentType]): Unit = reject(UnacceptedResponseContentTypeRejection(onlyTo))
      def marshalTo(response: HttpResponse): Unit = responder ! response
      def handleError(error: Throwable): Unit = failWith(error)
      def startChunkedMessage(response: HttpResponse, sentAck: Option[Any])(implicit sender: ActorRef) = {
        val chunkStart = ChunkedResponseStart(response)
        val wrapper = if (sentAck.isEmpty) chunkStart else Confirmed(chunkStart, sentAck.get)
        responder.tell(wrapper, sender)
        responder
      }
    }
    marshaller(obj, ctx)
  }

  /**
<<<<<<< HEAD
   * Completes the request with the given status and the response entity created by marshalling the given object using
   * the in-scope marshaller for the type.
   */
  def complete[T: Marshaller](status: StatusCode, obj: T): Unit =
    complete(status, Nil, obj)

  /**
   * Completes the request with the given status, headers and the response entity created by marshalling the
   * given object using the in-scope marshaller for the type.
   */
  def complete[T](status: StatusCode, headers: List[HttpHeader], obj: T)(implicit marshaller: Marshaller[T]): Unit = {
    val ctx = new MarshallingContext {
      def tryAccept(contentTypes: Seq[ContentType]) = request.acceptableContentType(contentTypes)
      def rejectMarshalling(onlyTo: Seq[ContentType]): Unit = reject(UnacceptedResponseContentTypeRejection(onlyTo))
      def marshalTo(entity: HttpEntity, headers: HttpHeader*): Unit = complete(response(entity, headers))
      def handleError(error: Throwable): Unit = failWith(error)
      def startChunkedMessage(entity: HttpEntity, sentAck: Option[Any], headers: Seq[HttpHeader])(implicit sender: ActorRef) = {
        val chunkStart = ChunkedResponseStart(response(entity, headers))
        val wrapper = if (sentAck.isEmpty) chunkStart else Confirmed(chunkStart, sentAck.get)
        responder.tell(wrapper, sender)
        responder
      }
      def response(entity: HttpEntity, h: Seq[HttpHeader]) = HttpResponse(status, entity, headers ++ h)
    }
    marshaller(obj, ctx)
  }

  /**
   * Completes the request with the given [[spray.http.HttpResponse]].
   */
  def complete(response: HttpResponse): Unit =
    responder ! response

  /**
   * Schedules the completion of the request with result of the given future.
   */
  def complete(future: Future[HttpResponse])(implicit ec: ExecutionContext): Unit =
    future.onComplete {
      case Right(response) ⇒ complete(response)
      case Left(error)     ⇒ failWith(error)
    }

  /**
=======
>>>>>>> 66d0edf8
   * Bubbles the given error up the response chain where it is dealt with by the closest `handleExceptions`
   * directive and its ``ExceptionHandler``, unless the error is a ``RejectionError``. In this case the
   * wrapped rejection is unpacked and "executed".
   */
  def failWith(error: Throwable): Unit =
    responder ! {
      error match {
        case RejectionError(rejection) ⇒ Rejected(rejection :: Nil)
        case x                         ⇒ Status.Failure(x)
      }
    }
}

case class Rejected(rejections: List[Rejection]) {
  def map(f: Rejection ⇒ Rejection) = Rejected(rejections.map(f))
  def flatMap(f: Rejection ⇒ GenTraversableOnce[Rejection]) = Rejected(rejections.flatMap(f))
}<|MERGE_RESOLUTION|>--- conflicted
+++ resolved
@@ -235,52 +235,6 @@
   }
 
   /**
-<<<<<<< HEAD
-   * Completes the request with the given status and the response entity created by marshalling the given object using
-   * the in-scope marshaller for the type.
-   */
-  def complete[T: Marshaller](status: StatusCode, obj: T): Unit =
-    complete(status, Nil, obj)
-
-  /**
-   * Completes the request with the given status, headers and the response entity created by marshalling the
-   * given object using the in-scope marshaller for the type.
-   */
-  def complete[T](status: StatusCode, headers: List[HttpHeader], obj: T)(implicit marshaller: Marshaller[T]): Unit = {
-    val ctx = new MarshallingContext {
-      def tryAccept(contentTypes: Seq[ContentType]) = request.acceptableContentType(contentTypes)
-      def rejectMarshalling(onlyTo: Seq[ContentType]): Unit = reject(UnacceptedResponseContentTypeRejection(onlyTo))
-      def marshalTo(entity: HttpEntity, headers: HttpHeader*): Unit = complete(response(entity, headers))
-      def handleError(error: Throwable): Unit = failWith(error)
-      def startChunkedMessage(entity: HttpEntity, sentAck: Option[Any], headers: Seq[HttpHeader])(implicit sender: ActorRef) = {
-        val chunkStart = ChunkedResponseStart(response(entity, headers))
-        val wrapper = if (sentAck.isEmpty) chunkStart else Confirmed(chunkStart, sentAck.get)
-        responder.tell(wrapper, sender)
-        responder
-      }
-      def response(entity: HttpEntity, h: Seq[HttpHeader]) = HttpResponse(status, entity, headers ++ h)
-    }
-    marshaller(obj, ctx)
-  }
-
-  /**
-   * Completes the request with the given [[spray.http.HttpResponse]].
-   */
-  def complete(response: HttpResponse): Unit =
-    responder ! response
-
-  /**
-   * Schedules the completion of the request with result of the given future.
-   */
-  def complete(future: Future[HttpResponse])(implicit ec: ExecutionContext): Unit =
-    future.onComplete {
-      case Right(response) ⇒ complete(response)
-      case Left(error)     ⇒ failWith(error)
-    }
-
-  /**
-=======
->>>>>>> 66d0edf8
    * Bubbles the given error up the response chain where it is dealt with by the closest `handleExceptions`
    * directive and its ``ExceptionHandler``, unless the error is a ``RejectionError``. In this case the
    * wrapped rejection is unpacked and "executed".
