/*
 * Copyright © 2011-2013 the spray project <http://spray.io>
 *
 * Licensed under the Apache License, Version 2.0 (the "License");
 * you may not use this file except in compliance with the License.
 * You may obtain a copy of the License at
 *
 * http://www.apache.org/licenses/LICENSE-2.0
 *
 * Unless required by applicable law or agreed to in writing, software
 * distributed under the License is distributed on an "AS IS" BASIS,
 * WITHOUT WARRANTIES OR CONDITIONS OF ANY KIND, either express or implied.
 * See the License for the specific language governing permissions and
 * limitations under the License.
 */

package spray.routing
package directives

import shapeless._
import akka.dispatch.{ ExecutionContext, Future }
import akka.util.NonFatal
import spray.httpx.marshalling.ToResponseMarshaller

trait FutureDirectives {

  /**
   * "Unwraps" a ``Future[T]`` and runs its inner route after future
   * completion with the future's value as an extraction of type ``Try[T]``.
   */
  def onComplete[T](magnet: OnCompleteFutureMagnet[T]): Directive1[Either[Throwable, T]] = magnet

  /**
   * "Unwraps" a ``Future[T]`` and runs its inner route after future
   * completion with the future's value as an extraction of type ``T``.
   * If the future fails its failure throwable is bubbled up to the nearest
   * ExceptionHandler.
   * If type ``T`` is already an HList it is directly expanded into the respective
   * number of extractions.
   */
  def onSuccess(magnet: OnSuccessFutureMagnet): Directive[magnet.Out] = magnet.get

  /**
   * "Unwraps" a ``Future[T]`` and runs its inner route when the future has failed
   * with the future's failure exception as an extraction of type ``Throwable``.
   * If the future succeeds the request is completed using the values marshaller
   * (This directive therefore requires a marshaller for the futures type to be
   * implicitly available.)
   */
  def onFailure(magnet: OnFailureFutureMagnet): Directive1[Throwable] = magnet
}

object FutureDirectives extends FutureDirectives

trait OnCompleteFutureMagnet[T] extends Directive1[Either[Throwable, T]]

object OnCompleteFutureMagnet {
  implicit def apply[T](future: ⇒ Future[T])(implicit ec: ExecutionContext) =
    new OnCompleteFutureMagnet[T] {
<<<<<<< HEAD
      def happly(f: (Either[Throwable, T] :: HNil) ⇒ Route) = ctx ⇒
        try future.onComplete(t ⇒ f(t :: HNil)(ctx))
        catch { case NonFatal(error) ⇒ ctx.failWith(error) }
=======
      def happly(f: (Try[T] :: HNil) ⇒ Route): Route = ctx ⇒
        future.onComplete { t ⇒
          try f(t :: HNil)(ctx)
          catch { case NonFatal(error) ⇒ ctx.failWith(error) }
        }
>>>>>>> 1ec33d19
    }
}

trait OnSuccessFutureMagnet {
  type Out <: HList
  def get: Directive[Out]
}

object OnSuccessFutureMagnet {
  implicit def apply[T](future: ⇒ Future[T])(implicit hl: HListable[T], ec: ExecutionContext) =
    new Directive[hl.Out] with OnSuccessFutureMagnet {
      type Out = hl.Out
      def get = this
      def happly(f: Out ⇒ Route) = ctx ⇒ future.onComplete {
        case Right(t) ⇒
          try f(hl(t))(ctx)
          catch { case NonFatal(error) ⇒ ctx.failWith(error) }
        case Left(error) ⇒ ctx.failWith(error)
      }
    }
}

trait OnFailureFutureMagnet extends Directive1[Throwable]

object OnFailureFutureMagnet {
  implicit def apply[T](future: ⇒ Future[T])(implicit m: ToResponseMarshaller[T], ec: ExecutionContext) =
    new OnFailureFutureMagnet {
      def happly(f: (Throwable :: HNil) ⇒ Route) = ctx ⇒ future.onComplete {
        case Right(t) ⇒ ctx.complete(t)
        case Left(error) ⇒
          try f(error :: HNil)(ctx)
          catch { case NonFatal(err) ⇒ ctx.failWith(err) }
      }
    }
}<|MERGE_RESOLUTION|>--- conflicted
+++ resolved
@@ -57,17 +57,11 @@
 object OnCompleteFutureMagnet {
   implicit def apply[T](future: ⇒ Future[T])(implicit ec: ExecutionContext) =
     new OnCompleteFutureMagnet[T] {
-<<<<<<< HEAD
-      def happly(f: (Either[Throwable, T] :: HNil) ⇒ Route) = ctx ⇒
-        try future.onComplete(t ⇒ f(t :: HNil)(ctx))
-        catch { case NonFatal(error) ⇒ ctx.failWith(error) }
-=======
-      def happly(f: (Try[T] :: HNil) ⇒ Route): Route = ctx ⇒
+      def happly(f: (Either[Throwable, T] :: HNil) ⇒ Route): Route = ctx ⇒
         future.onComplete { t ⇒
           try f(t :: HNil)(ctx)
           catch { case NonFatal(error) ⇒ ctx.failWith(error) }
         }
->>>>>>> 1ec33d19
     }
 }
 
