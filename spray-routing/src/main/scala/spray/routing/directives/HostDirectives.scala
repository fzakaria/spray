/*
 * Copyright (C) 2011-2013 spray.io
 *
 * Licensed under the Apache License, Version 2.0 (the "License");
 * you may not use this file except in compliance with the License.
 * You may obtain a copy of the License at
 *
 * http://www.apache.org/licenses/LICENSE-2.0
 *
 * Unless required by applicable law or agreed to in writing, software
 * distributed under the License is distributed on an "AS IS" BASIS,
 * WITHOUT WARRANTIES OR CONDITIONS OF ANY KIND, either express or implied.
 * See the License for the specific language governing permissions and
 * limitations under the License.
 */

package spray.routing
package directives

import util.matching.Regex
import spray.util._
import shapeless._

trait HostDirectives {
  import BasicDirectives._
  import RouteDirectives._

  /**
   * Extracts the hostname part of the Host header value in the request.
   */
  def hostName: Directive1[String] = extract(_.request.uri.authority.host.address)

  /**
   * Rejects all requests with a host name different from the given ones.
   */
  def host(hostNames: String*): Directive0 = host(hostNames.contains(_))

  /**
   * Rejects all requests for whose host name the given predicate function returns false.
   */
  def host(predicate: String ⇒ Boolean): Directive0 = hostName.require(predicate)

  /**
   * Rejects all requests with a host name that doesn't have a prefix matching the given regular expression.
   * For all matching requests the prefix string matching the regex is extracted and passed to the inner route.
   * If the regex contains a capturing group only the string matched by this group is extracted.
   * If the regex contains more than one capturing group an IllegalArgumentException is thrown.
   */
<<<<<<< HEAD
  def host(regex: Regex): Directive[String :: HNil] = {
    def forFunc(regexMatch: String ⇒ Option[String]): Directive[String :: HNil] = {
      extract(ctx ⇒ regexMatch(ctx.request.host)).flatMap {
=======
  def host(regex: Regex): Directive1[String] = {
    def forFunc(regexMatch: String ⇒ Option[String]): Directive1[String] = {
      extract(ctx ⇒ regexMatch(ctx.request.uri.authority.host.address)).flatMap {
>>>>>>> af24d2fa
        case Some(matched) ⇒ provide(matched)
        case None          ⇒ reject
      }
    }
    regex.groupCount match {
      case 0 ⇒ forFunc(regex.findPrefixOf(_))
      case 1 ⇒ forFunc(regex.findPrefixMatchOf(_).map(_.group(1)))
      case _ ⇒ throw new IllegalArgumentException("Path regex '" + regex.pattern.pattern +
        "' must not contain more than one capturing group")
    }
  }

}

object HostDirectives extends HostDirectives<|MERGE_RESOLUTION|>--- conflicted
+++ resolved
@@ -17,7 +17,7 @@
 package spray.routing
 package directives
 
-import util.matching.Regex
+import scala.util.matching.Regex
 import spray.util._
 import shapeless._
 
@@ -46,15 +46,9 @@
    * If the regex contains a capturing group only the string matched by this group is extracted.
    * If the regex contains more than one capturing group an IllegalArgumentException is thrown.
    */
-<<<<<<< HEAD
-  def host(regex: Regex): Directive[String :: HNil] = {
-    def forFunc(regexMatch: String ⇒ Option[String]): Directive[String :: HNil] = {
-      extract(ctx ⇒ regexMatch(ctx.request.host)).flatMap {
-=======
   def host(regex: Regex): Directive1[String] = {
     def forFunc(regexMatch: String ⇒ Option[String]): Directive1[String] = {
       extract(ctx ⇒ regexMatch(ctx.request.uri.authority.host.address)).flatMap {
->>>>>>> af24d2fa
         case Some(matched) ⇒ provide(matched)
         case None          ⇒ reject
       }
